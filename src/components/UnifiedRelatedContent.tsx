--- conflicted
+++ resolved
@@ -41,11 +41,7 @@
   maxResults = 2,
   variant = 'sidebar',
   dynamicHeight = false,
-<<<<<<< HEAD
-  containerRef,
-=======
   containerRef
->>>>>>> 29e807f4
 }: UnifiedRelatedContentProps) {
   const [recommendations, setRecommendations] = useState<ExtendedContentItem[]>([])
   const [isLoading, setIsLoading] = useState(false)
